# Installing the GKE MCP Server in Claude Applications

This guide covers installation of the GKE MCP server for Claude Desktop, Claude Code CLI, and Claude Web applications.

## Claude Desktop

Claude Desktop provides a graphical interface for interacting with the GKE MCP Server.

### Prerequisites

1. Confirm the `gke-mcp` binary is installed. If not, please follow the [installation instructions in the main readme](../../README.md#install-the-mcp-server)
2. Claude Desktop is installed. If not, the application can be downloaded from [Claude's official website](https://claude.ai/download).

### Configuration File Location
<<<<<<< HEAD

Claude Desktop requires you to manually edit it's configuration file, `claude_desktop_config.json`.
=======
Claude Desktop requires you to manually edit its configuration file, `claude_desktop_config.json`.
>>>>>>> bea96c19
The location of the file varies by operating system:

- **macOS**: `~/Library/Application Support/Claude/claude_desktop_config.json`
- **Windows**: `%APPDATA%\Claude\claude_desktop_config.json`
- **Linux**: `~/.config/Claude/claude_desktop_config.json` (unofficial support)

You can also find this file by going to the settings in the Claude Desktop app and looking for the Developer tab. There should be a button to edit config.

### Installation

Open `claude_desktop_config.json` in a text editor. Then, find the mcpServers section within the JSON file. If it doesn't exist,
create it. Add the following JSON snippet, making sure to merge it correctly with any existing configurations. The command field
should point to the full path of the `gke-mcp` binary.

```json
{
  "mcpServers": {
    "gke-mcp": {
      "command": "gke-mcp"
    }
  }
}
```

Note: If the `gke-mcp` command is not in your system's PATH, you must provide the full path to the binary.

### Troubleshooting

- Check logs at:
  - **macOS**: `~/Library/Logs/Claude/`
  - **Windows**: `%APPDATA%\Claude\logs\`
- Look for `mcp-server-gke-mcp.log` for server-specific errors
- Ensure configuration file is valid JSON

## Claude Code CLI

Claude Code CLI provides command-line access to Claude with MCP server integration.

Installation steps coming soon.

## Claude Web (claude.ai)

Claude Web supports remote MCP servers through the Integrations built-in feature.

Installation steps coming soon.<|MERGE_RESOLUTION|>--- conflicted
+++ resolved
@@ -12,12 +12,8 @@
 2. Claude Desktop is installed. If not, the application can be downloaded from [Claude's official website](https://claude.ai/download).
 
 ### Configuration File Location
-<<<<<<< HEAD
 
-Claude Desktop requires you to manually edit it's configuration file, `claude_desktop_config.json`.
-=======
 Claude Desktop requires you to manually edit its configuration file, `claude_desktop_config.json`.
->>>>>>> bea96c19
 The location of the file varies by operating system:
 
 - **macOS**: `~/Library/Application Support/Claude/claude_desktop_config.json`
